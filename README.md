
# PSCF - Polymer Self-Consistent Field Theory (C++/CUDA)

PSCF is a package of software for solving the Edwards-Helfand 
self-consistent field theory (SCFT) of polymer liquids. The version 
described here is written primarily in C++, with GPU accelerated code 
in CUDA.  This C++/CUDA version of PSCF is still under development, 
but is intended to eventually supersede the existing PSCF Fortran 
program. The older Fortran program is maintained in a separate 
github.com repository at https://github.com/dmorse/pscf.

The C++/CUDA version of PSCF is free, open source software. It is 
distributed under the terms of the GNU General Public License as (GPL) 
published by the Free Software Foundation, either version 3 of the 
License or (at your option) any later version.  PSCF is distributed 
without any warranty, without even the implied warranty of 
merchantability or fitness for a particular purpose.  See the LICENSE 
file or the <a href=http://www.gnu.org/licenses/>gnu web page</a> for 
details.

## Overview

Differences between the C++/CUDA version of PSCF and the older Fortran 
version and expected advantages of the new code include:

   - PSCF (C++/CUDA) is an extensible package of several different 
     programs designed for use with different geometries, boundary 
     conditions, algorithms or hardware, designed around a common 
     framework. 

   - PSCF (C++/CUDA) enables simulations of mixtures containing arbitrary 
     acyclic branched copolymers, in addition to the linear block 
     copolymers and linear homopolymers allowed by the Fortran PSCF code.

   - Adoption of C/C++ as a base language has simplified implementation 
     of variant that that uses graphical process units (GPUs).

## Programs

Currently, the package contains the following SCFT solvers:

   - A one-dimensional finite difference solver for problems that involve 
     variation in a single spatial coordinate in Cartesian, cylindrical 
     or spherical coordinates.

   - A CPU-based pseudo-spectral solver for periodic microstructures that 
     are periodic in 1, 2, or 3 coordinates.

   - A analogous GPU accelerated pseudo-spectral solver for period 
     microstructures in 1, 2 or 3 dimensions.

The one-dimensional finite difference solver is useful for treating 
problems involving flat or curved interfaces, as well as cylindrical or 
spherical copolymer micelles. The executable for this program is named 
pscf_fd.

The pseudo-spectral CPU solver for periodic microstructures is closely
analogous to the older PSCF Fortran program, and provides a similar 
level of performance. Like the Fortran program, it allows the user to 
search for a solution with any specified crystal system type and space 
group symmetry, and provides efficient algorithms to relax the unit cell 
parameters so as to minimize the free energy.  The new code can read and 
write the same file formats for representing a field as the PSCF Fortran
code, including a format based on an expansion in symmetry-adapted basis 
functions and one based on values of fields at regularly spaced grid 
points. Currently, the most important features of the Fortran code that 
have not yet been reimplemented in the new code are the "sweep" 
continuation feature and specialized code to represent point-particle 
solvents. Different executable files are used to solve 1, 2 and 3 
dimensionally periodic structures, which are named pscf_pc1d, pscf_pc2d 
and pscf_pc3d, respectively. Here, "pc" stands for "periodic CPU".

The GPU-accelerated pseudo-spectral solver for periodic structures is 
based on algorithms similar to those used in the CPU pseudo-spectral 
code, but is somewhat less mature. Like the corresponding C++/CUDA CPU 
code, the GPU-accelerated code allows the use of any unit cell type, 
including non-orthogonal unit cells, and provides automatic relaxation 
of unit cell parameters. The most important difference in features is 
that the GPU-accelerated code does yet allow the user to use a
representation in symmetry-adapted basis functions to constrain the 
space group symmetry of the structure. The GPU accelerated programs 
for solving 1, 2 and 3 dimensionally periodic structures are named 
pscf_pg1d, pscf_pg2d and pscf_pg3d, respectively, where "pg" stands 
for "periodic GPU".

## Getting the source code

The PSCF C++/CUDA source code is maintained in the github repository

   <https://github.com/dmorse/pscfpp>.

The source code may be obtained by using a git version control system 
client to clone the repository. To do so on a machine with a git client, 
enter the command:
``` 
git clone --recursive https://github.com/dmorse/pscfpp.git
```
Note the use of the --recursive option to the git clone command. This
is necessary to clone several git submodules that are maintained in 
separate repositories. This command will create a new directory called 
pscfpp/ that contains all of the source code and associated 
documentation, including all required git submodules.

## Documentation

<<<<<<< HEAD
PSCF is distributed with source files for an html web manual. After 
cloning the source code, you can use the doxygen documentation
generation program to generate a local copy of this documentation.  To 
do this, doxygen must be installed on your computer, and the directory 
containing the doxygen executable must be in your command search PATH. 
To generate documentation:
=======
PSCF is distributed with source files for an html web manual. A copy
of the documentation of a recent version is available online at

  <https://dmorse.github.io/pscfpp>

After cloning the source code, you can use the doxygen documentation
generation program to generate a local copy of this documentation. 
To do this, doxygen must be installed on your computer, and the 
directory containing the doxygen executable must be in your command 
search PATH. To generate documentation:
>>>>>>> 62c65e67

   - Change directory (cd) to the pscfpp/ root directory

   - Enter "make html"

This should create many html files in the pscfpp/doc/html directory.  
To begin reading the documentation, point a browser at the file
pscfpp/doc/html/index.html, which is the main page of the manual.

## Dependencies

The PSCF source code is written using C++ as the primary language, with
CUDA for some parts GPU accelerated program. The package is provided 
only in source file format - all programs must be compiled from source.
The package was developed on linux and and Mac OS X operating systems 
using standard unix utilities, and is designed to run on these or 
other unix-like systems. To compile this or other unix software on 
Mac OS X, you must first install the XCode Mac development environment 
and the unix command line tools.  

The CPU-based programs within the PSCF package depend on the following 
external libraries:

  - Gnu scientific library (GSL)

  - FFTW fast Fourier transform library

The one-dimensional finite difference program pscf_fd requires only 
GSL, and not FFTW. The CPU-based programs for spatially periodic 
structures require both GSL and FFTW.

The GPU-accelerated programs can only run on a computer with an
appropriate NVIDIA GPU. To compile or run these programs, the system 
must also have an NVIDIA CUDA development environment that provides 
the CUFFT fast Fourier transform library. 

Procedures for installing these dependencies are different for
different operating system environments and different package
managers. Instructions for some common environments are given 
in the web manual.

## Compiling

Complete directions for compiling and installing PSCF are provided in 
section 2 of the html documentation. Short instructions for compiling, 
after cloning the git repository and installing all of the required 
dependencies, are given below:

   - Add the pscfpp/bin directory to your linux command search PATH
     environment variable.
   
   - Add the pscfpp/lib/python directory to your PYTHONPATH 
     environment variable.
   
   - cd to the pscfpp/ root directory
   
   - Enter "./setup" from the pscfpp/ directory to run a setup script.
     This script installs default versions of several files that are 
     required by the build system. You only need to run the setup
     script once, before compiling the first time.

   - Change directory (cd) to the subdirectory pscfpp/bld/.
   
   - To compile and install only CPU-based programs in the package 
     (excluding GPU-accelerated programs), enter "make all-cpu"
   
   - To compile all programs, including the GPU-accelerated programs,
     on a machine that allows this, instead enter "make all". 

The "setup" script installs a default version of a file named
pscfpp/bld/config.mk that contains makefile variables that define 
compiler executable names, compiler options and paths to head and 
library files for external dependencies.  If the default options 
are not adequate, the user may edit this file as needed.

## Command line syntax (invoking a program)

PSCF is a package containing several different SCFT programs designed 
for different geometries, different algorithms or different hardware. 
Executable names (given above) are:

   - pscf_fd : 1D finite-difference program 

   - pscf_pcNd : CPU based programs for N=1,2, or 3 dimensional periodic
     structures. 

   - pscf_pgNd : GPU based programs for N=1,2, or 3 dimensional periodic
     structures

In the names pscf_pcdN and pscf_pgdN, N denotes a dimension dimension
of space that can be N=1, 2, 3. For example, the CPU program for 
three-dimensionally periodic microstructures is thus pscf_pc3d.

Each of these programs reads a parameter file and a command file. The 
parameter file is fixed-format file that contains parameters required 
to initialize the program. The command file is a more flexible script 
containing a sequence of commands that are read and executed sequentially 
to specify a sequence of computational steps. The command file for a 
standard SCFT calculation specifies the name of a file that contains 
an initial guess for monomer chemical potential fields and names of 
files to which final chemical potential and monomer concentration 
fields should be written.

The command line syntax for invoking any pscfp++ program that runs on
a CPU is:
```
program -p param -c command
```
where "program" denotes the name of the program, "param" denotes the 
path to a parameter file, and "command" denotes the path to a parameter 
file.  For example, one might enter
```
pscf_pc3d -p param -c command
```
to run the pscf_pc3d CPU program for three dimensional periodic structures. 
This form of the command would write log output to the screen.  Output 
produced during a computation may also be redirected to a log file by 
using the unix ">" standard output redirection operator. 

In addition, an -e command line option may also be used to cause the 
program to echo the parameter file to standard out as this file is read. 
With echoing and redirection, the command syntax would be 
```
program -e -p param -c command > log
```
where "log" denotes the name of a log file to which output will be
written during the computation.

The command line syntax to invoke the GPU-accelerated programs requires
two extra options that specify the number of CUDA blocks and the number
of blocks per thread. This is explained in the README file subdirectory
pscfpp/examples/pspg/, and in the examples contained in that directory.

## Examples

Directory pscfpp/examples contains a set of examples of simple 
calculations. Each example directory contains a parameter file (named
param), a command file (named command), and a input chemical potential 
(omega) file.  Top level subdirectories of pscfpp/examples contain 
examples for different PSCF programs. 

Subdirectory examples/fd1d subdirectory contains examples for the 1D 
finite-difference program pscf_fd. Top level subdirectories of 
examples/fd1d contain examples for planar, cylindrical and spherical 
geometries, as indicated by the subdirectory names. One or more example 
is given for each type of geometry.

Subdirectory examples/pspc contains examples contains examples the CPU 
based pscf_pcNd programs for N=1, 2 and 3. Top level subdirectories
contain solutions for a particular type of physical system, e.g.,
examples/pspc/diblock contains examples for a diblock copolymer melt. 
Subdirectories of examples/pspc/diblock contain examples for lamellar 
(N=1), hexagonal (N=2) and BCC (N=3) structures, each of which has a 
different number of spatially periodic dimensions.

Subdirectory examples/pspg contains examples examples for the pscf_pg3d 
3D GPU code for periodic structures.

Each example directory contains a script named "run" that can used to
run the example using the supplied input files and appropriate options. 
The simplest way to run an example is to change directory (cd) to the
directory containing the example and enter "./run" from that directory.
Users may also inspect the run file to see the command and options
require to run the program. Most example directories also contain a
script named "clean" that can be run to remove all output files 
created by running the example.

## Contributors

- David Morse
- Guo Kang Cheong
- Anshul Chawla
<|MERGE_RESOLUTION|>--- conflicted
+++ resolved
@@ -103,25 +103,16 @@
 
 ## Documentation
 
-<<<<<<< HEAD
-PSCF is distributed with source files for an html web manual. After 
-cloning the source code, you can use the doxygen documentation
-generation program to generate a local copy of this documentation.  To 
-do this, doxygen must be installed on your computer, and the directory 
-containing the doxygen executable must be in your command search PATH. 
-To generate documentation:
-=======
 PSCF is distributed with source files for an html web manual. A copy
 of the documentation of a recent version is available online at
 
-  <https://dmorse.github.io/pscfpp>
+  <https://dmorse.github.io/pscfpp-man>
 
 After cloning the source code, you can use the doxygen documentation
 generation program to generate a local copy of this documentation. 
 To do this, doxygen must be installed on your computer, and the 
 directory containing the doxygen executable must be in your command 
 search PATH. To generate documentation:
->>>>>>> 62c65e67
 
    - Change directory (cd) to the pscfpp/ root directory
 

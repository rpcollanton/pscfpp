--- conflicted
+++ resolved
@@ -1,8 +1,3 @@
-<<<<<<< HEAD
-This directory contains source files in namespace Pscf::Fd1d which are 
-needed to implement one-dimensional finite-difference implementation of
-polymer self-consistent field theory. 
-=======
 This directory contains C++ files specific to the implementation of 
 a one-dimensional finite difference implementation of polymer SCFT.
 All code in this directory is defined in C++ namespace Pscf::Fd1d.
@@ -50,5 +45,4 @@
 be echoed to standard output as it is read.  
 
 See the html documentation for information about the format of the
-parameter and command files. 
->>>>>>> 7db48e92
+parameter and command files. 
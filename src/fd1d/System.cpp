/*
* PFTS - Polymer Field Theory Simulator
*
* Copyright 2013, David Morse (morse012@.umn.edu)
* Distributed under the terms of the GNU General Public License.
*/

#include "System.h"
#include "Iterator.h"
#include "NrIterator.h"
#include <util/format/Str.h>

#include <ctime>
#include <iomanip>
#include <sstream>
#include <string>
#include <unistd.h>

namespace Pscf {
namespace Fd1d
{

   using namespace Util;

   /*
   * Constructor.
   */
   System::System()
    : mixture_(),
      grid_(),
      fileMaster_(),
      iteratorPtr_(0),
      hasMixture_(0),
      hasGrid_(0),
      hasFields_(0)
   {  
      setClassName("System"); 
      iteratorPtr_ = new NrIterator(); 
   }

   /*
   * Destructor.
   */
   System::~System()
   {}

   /*
   * Process command line options.
   */
   void System::setOptions(int argc, char **argv)
   {
      bool eflag = false;  // echo
      bool pFlag = false;  // param file 
      bool cFlag = false;  // command file 
      bool iFlag = false;  // input prefix
      bool oFlag = false;  // output prefix
      char* pArg = 0;
      char* cArg = 0;
      char* iArg = 0;
      char* oArg = 0;
   
      // Read program arguments
      int c;
      opterr = 0;
      while ((c = getopt(argc, argv, "er:p:c:i:o:f")) != -1) {
         switch (c) {
         case 'e':
            eflag = true;
            break;
         case 'p': // parameter file
            pFlag = true;
            pArg  = optarg;
            break;
         case 'c': // command file
            cFlag = true;
            cArg  = optarg;
            break;
         case 'i': // input prefix
            iFlag = true;
            iArg  = optarg;
            break;
         case 'o': // output prefix
            iFlag = true;
            oArg  = optarg;
            break;
         case '?':
           Log::file() << "Unknown option -" << optopt << std::endl;
           UTIL_THROW("Invalid command line option");
         }
      }
   
      // Set flag to echo parameters as they are read.
      if (eflag) {
         Util::ParamComponent::setEcho(true);
      }

      // If option -p, set parameter file name
      if (pFlag) {
         fileMaster().setParamFileName(std::string(pArg));
      }

      // If option -c, set command file name
      if (cFlag) {
         fileMaster().setCommandFileName(std::string(cArg));
      }

      // If option -i, set path prefix for input files
      if (iFlag) {
         fileMaster().setInputPrefix(std::string(iArg));
      }

      // If option -o, set path prefix for output files
      if (oFlag) {
         fileMaster().setOutputPrefix(std::string(oArg));
      }

   }

   /*
   * Read parameters and initialize.
   */
   void System::readParameters(std::istream& in)
   {
<<<<<<< HEAD
      mixture().readParam(in);
      hasMixture_ = true;
=======
      readParamComposite(in, mixture());
      readParamComposite(in, grid());
      mixture().setGrid(grid());
>>>>>>> 508e5f7a

      grid().readParam(in);
      hasGrid_ = true;
      allocateFields();

      // Initialize iterator
      iterator().setMixture(mixture());
   }

   /*
   * Read default parameter file.
   */
   void System::readParam(std::istream& in)
   {
      readBegin(in, className().c_str());  
      readParameters(in);  
      readEnd(in);  
   }

   /*
   * Read default parameter file.
   */
   void System::readParam()
   {  readParam(fileMaster().paramFile()); }

   /*
   * Read parameters and initialize.
   */
   void System::allocateFields()
   {
      // Preconditions
      UTIL_CHECK(hasMixture_);
      UTIL_CHECK(hasGrid_);
      UTIL_CHECK(!hasFields_);

      mixture().setGrid(grid());
      int nMonomer = mixture().nMonomer();
      wFields_.allocate(nMonomer);
      cFields_.allocate(nMonomer);
      int nx = grid().nx();
      for (int i = 0; i < nMonomer; ++i) {
         wField(i).allocate(nx);
         cField(i).allocate(nx);
      }
      hasFields_ = true;
   }

   /*
   * Read and execute commands from a specified command file.
   */
   void System::readCommands(std::istream &in)
   {
      // if (!isInitialized_) {
      //    UTIL_THROW("McSimulation is not initialized");
      // }

      std::string command;
      std::string filename;
      std::ifstream inputFile;
      std::ofstream outputFile;

      std::istream& inBuffer = in;

      bool readNext = true;
      while (readNext) {

         inBuffer >> command;
         Log::file() << command;

         if (command == "FINISH") {
            Log::file() << std::endl;
            readNext = false;
         } else
         if (command == "READ_OMEGA") {
            inBuffer >> filename;
            Log::file() << Str(filename, 15) << std::endl;
            fileMaster().openInputFile(filename, inputFile);
            readOmega(inputFile);
            inputFile.close();
         } else
         if (command == "ITERATE") {
            iterator().solve();
         } else 
         {
            Log::file() << "  Error: Unknown command  " << std::endl;
            readNext = false;
         }

      }
   }

   /*
   * Read and execute commands from the default command file.
   */
   void System::readCommands()
   {  
      if (fileMaster().commandFileName().empty()) {
         UTIL_THROW("Empty command file name");
      }
      readCommands(fileMaster().commandFile()); 
   }

   void System::readOmega(std::istream &in)
   {

      // Read grid parameters:
      std::string label;
      double xMin, xMax;
      int nx;
      in >> label;
      UTIL_CHECK (label != "xMin");
      in >> xMin;
      in >> label;
      UTIL_CHECK (label != "xMax");
      in >> xMax;
      in >> label;
      UTIL_CHECK (label != "nx");
      in >> nx;
      if (!hasGrid_) {
         grid().setParameters(xMin, xMax, nx);
         allocateFields();
      } else {
         UTIL_CHECK(nx == grid().nx());
      }

      // Read fields
      int i,j, idum;
      int nMonomer = mixture().nMonomer();
      for (i = 0; i < nx; ++i) {
         in >> idum;
         UTIL_CHECK(idum == i);
         for (j = 0; j < nMonomer; ++j) {
            in >> wFields_[i][j];
         }
      }

   }

   void System::writeOmega(std::ostream &out)
   {
   }

} // namespace Fd1d
} // namespace Pscf<|MERGE_RESOLUTION|>--- conflicted
+++ resolved
@@ -121,16 +121,10 @@
    */
    void System::readParameters(std::istream& in)
    {
-<<<<<<< HEAD
-      mixture().readParam(in);
+      readParamComposite(in, mixture());
       hasMixture_ = true;
-=======
-      readParamComposite(in, mixture());
+
       readParamComposite(in, grid());
-      mixture().setGrid(grid());
->>>>>>> 508e5f7a
-
-      grid().readParam(in);
       hasGrid_ = true;
       allocateFields();
 

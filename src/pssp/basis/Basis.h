--- conflicted
+++ resolved
@@ -10,14 +10,12 @@
 #include <pscf/math/IntVec.h>
 #include <util/containers/DArray.h>
 
-namespace Pscf{
-   template <int D> class Mesh;
-   template <int D> class UnitCell;
-}
-
 namespace Pscf { 
 namespace Pssp
 { 
+
+   class Mesh;
+   class UnitCell;
 
    using namespace Util;
 
@@ -128,17 +126,6 @@
       */
       Basis();
  
-<<<<<<< HEAD
-      // Associate
-      void setUnitCell(const UnitCell<D>& unitCell);
-      void setMesh(const Mesh<D>& mesh);
-   
-      // Initialize
-      void allocate();
-      void deallocate();
-   
-      // Accessors 
-=======
       /**
       * Construct basis for a specific grid and space group.
       *
@@ -167,7 +154,6 @@
       /**
       * Total number of wavevectors.
       */
->>>>>>> 77b71346
       int nWave() const;
 
       /**
@@ -205,11 +191,6 @@
    
       /// Indexing that allows identification by IntVec
       DArray<int> waveId_;
-<<<<<<< HEAD
-      
-      UnitCell<D> const * unitCell_;
-      Mesh<D> const * mesh_;
-=======
      
       /// Total number of wavevectors
       int nWave_;
@@ -223,10 +204,8 @@
       /// Dimensions of associated spatial grid.
       IntVec<D> meshDimensions_;
    
->>>>>>> 77b71346
    };
 
 }
 }
-#include "Basis.tpp"
 #endif
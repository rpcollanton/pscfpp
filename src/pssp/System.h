#ifndef PSSP_SYSTEM_H
#define PSSP_SYSTEM_H

/*
* PSCF - Polymer Self-Consistent Field Theory
*
* Copyright 2016, The Regents of the University of Minnesota
* Distributed under the terms of the GNU General Public License.
*/

#include <util/param/ParamComposite.h>     // base class

#include <pssp/solvers/Mixture.h>          // member
#include <pssp/field/FFT.h>                // member
#include <pssp/basis/Basis.h>              // member
<<<<<<< HEAD
#include <pssp/field/FieldIo.h>            // member
#include <pscf/mesh/Mesh.h>                // member
#include <pssp/iterator/AmIterator.h>
=======
#include <pscf/mesh/Mesh.h>                // member
#include <pssp/field/RField.h>             // typedef

>>>>>>> c609b633
#include <pscf/crystal/UnitCell.h>         // member
#include <pscf/homogeneous/Mixture.h>      // member

#include <util/misc/FileMaster.h>          // member
#include <util/containers/DArray.h>        // member template
#include <util/containers/Array.h>         // function parameter

namespace Pscf { class ChiInteraction; }

namespace Pscf {
namespace Pssp
{
   template <int D> class AmIterator;
   class Sweep;
   class SweepFactory;

   using namespace Util;

   /**
   * Main class in SCFT simulation of one system.
   *
   * \ingroup Pscf_Pssp_Module
   */
   template <int D>
   class System : public ParamComposite
   {

   public:

      /// Base class for WField and CField
      typedef RField<D> Field;

      /// Monomer chemical potential field type.
      typedef typename Propagator<D>::WField WField;

      /// Monomer concentration / volume fraction field type.
      typedef typename Propagator<D>::CField CField;

      /// \name Construction and Destruction
      //@{

      /**
      * Constructor.
      */
      System();

      /**
      * Destructor.
      */
      ~System();

      //@}
      /// \name Lifetime (Primary Actions)
      //@{

      /**
      * Process command line options.
      */
      void setOptions(int argc, char **argv);

      /**
      * Read input parameters (with opening and closing lines).
      *
      * \param in input parameter stream
      */
      virtual void readParam(std::istream& in);

      /**
      * Read input parameters from default param file.
      */
      void readParam();

      /**
      * Read body of parameter block (without opening and closing lines).
      *
      * \param in input parameter stream
      */
      virtual void readParameters(std::istream& in);

      /**
      * Read command script from a file.
      * 
      * \param in command script file.
      */
      void readCommands(std::istream& in);

      /**
      * Read commands from default command file.
      */
      void readCommands();

      //@}
      /// \name Thermodynamic Properties
      //@{

      /**
      * Compute free energy density and pressure for current fields.
      *
      * This function should be called after a successful call of
      * Iterator::solve(). Resulting values are stored and then
      * accessed by the fHelmholtz() and pressure() functions.
      */
      void computeFreeEnergy();

      /**
      * Output thermodynamic properties to a file. 
      *
      * This function outputs Helmholtz free energy per monomer,
      * pressure (in units of kT per monomer volume), and the
      * volume fraction and chemical potential of each species.
      *
      * \param out output stream 
      */
      void outputThermo(std::ostream& out);

      /**
      * Get precomputed Helmoltz free energy per monomer / kT.
      *
      * The value retrieved by this function is computed by the
      * computeFreeEnergy() function.
      */
      double fHelmholtz() const;

      /**
      * Get precomputed pressure x monomer volume kT.
      *
      * The value retrieved by this function is computed by the
      * computeFreeEnergy() function.
      */
      double pressure() const;

      //@}
      /// \name Field File I/O
      //@{

      /**
      * Read concentration or chemical potential field components from file.
      *
      * This function reads components in a symmetry adapted basis from 
      * file in.
      *
      * The capacity of DArray fields is equal to nMonomer, and element
      * fields[i] is a DArray containing components of the field 
      * associated with monomer type i.
      *
      * \param in input stream (i.e., input file)
      */
      void readFields(std::istream& in, DArray< DArray <double> >& fields);

      /**
      * Read concentration or chemical potential field components from file.
      *
      * This function opens an input file with the specified filename, 
      * reads components in symmetry-adapted form from that file, and 
      * closes the file.
      *
      * \param filename name of input file
      */
      void readFields(std::string filename, 
                      DArray< DArray <double> >& fields);

      /**
      * Write concentration or chemical potential field components to file.
      *
      * This function writes components in a symmetry adapted basis.
      *
      * \param out output stream (i.e., output file)
      * \param fields array of fields for different species
      */
      void writeFields(std::ostream& out, 
                       DArray< DArray <double> > const & fields);

      /**
      * Write concentration or chemical potential field components to file.
      *
      * This function opens an output file with the specified filename, 
      * writes components in symmetry-adapted form to that file, and then
      * closes the file. 
      *
      * \param filename name of input file
      */
      void writeFields(std::string filename, 
                       DArray< DArray <double> > const & fields);

      /**
      * Read array of RField objects (fields on an r-space grid) from file.
      *
      * The capacity of array fields is equal to nMonomer, and element
      * fields[i] is the RField<D> associated with monomer type i.
      * 
      * \param in input stream (i.e., input file)
      */
      void readRFields(std::istream& in, DArray< RField<D> >& fields);

      /**
      * Write array of RField objects (fields on an r-space grid) to file.
      *
      * \param out output stream (i.e., output file)
      * \param fields array of fields for different species
      */
      void writeRFields(std::ostream& out, 
                        DArray< RField<D> > const& fields);

      /**
      * Read array of RFieldDft objects (k-space fields) from file.
      *
      * The capacity of the array is equal to nMonomer, and element
      * fields[i] is the discrete Fourier transform of the field for 
      * monomer type i.
      * 
      * \param in input stream (i.e., input file)
      * \param fields array of fields for different species
      */
      void readKFields(std::istream& in, DArray< RFieldDft<D> >& fields);

      /**
      * Write array of RFieldDft objects (k-space fields) to file.
      *
      * \param out output stream (i.e., output file)
      * \param fields array of fields for different species
      */
      void writeKFields(std::ostream& out, 
                        DArray< RFieldDft<D> > const& fields);

      //@}
      /// \name Field Accessor Functions
      //@{

      /**
      * Get array of all chemical potential fields expanded in a basis.
      *
      * The array capacity is equal to the number of monomer types.
      */
      DArray<DArray <double> >& wFields();

      /**
      * Get chemical potential field for a specific monomer type.
      *
      * \param monomerId integer monomer type index
      */
      DArray<double>& wField(int monomerId);
      
      /**
      * Get array of all chemical potential fields on an r-space grid.
      *
      * The array capacity is equal to the number of monomer types.
      */
      DArray<WField>& wFieldGrids();

      /**
      * Get chemical potential field for one monomer type on r-space grid.
      *
      * \param monomerId integer monomer type index
      */
      WField& wFieldGrid(int monomerId);

      /**
      * Get array of all chemical potential fields in k-space.
      * 
      * The array capacity is equal to the number of monomer types.
      */
      DArray<RFieldDft<D> >& wFieldDfts();

      /**
      * Get chemical potential field for one monomer type in k-space.
      *
      * \param monomerId integer monomer type index
      */
      RFieldDft<D>& wFieldDft(int monomerId);

      /**
      * Get array of all concentration fields expanded in a basis.
      *
      * The array capacity is equal to the number of monomer types.
      */
      DArray<DArray <double> >& cFields();

      /**
      * Get concentration field for one monomer type expanded in a basis.
      *
      * \param monomerId integer monomer type index
      */
      DArray<double>& cField(int monomerId);

      /**
      * Get array of all concentration fields on r-space grid.
      *
      * The array capacity is equal to the number of monomer types.
      */
      DArray<CField>& cFieldGrids();

      /**
      * Get concentration field for one monomer type on r-space grid.
      *
      * \param monomerId integer monomer type index
      */
      CField& cFieldGrid(int monomerId);

      /**
      * Get array of all concentration fields in k-space.
      *
      * The array capacity is equal to the number of monomer types.
      */
      DArray<RFieldDft<D> >& cFieldDfts();

      /**
      * Get concentration field for one monomer type on k-space grid.
      *
      * \param monomerId integer monomer type index
      */
      RFieldDft<D>& cFieldDft(int monomerId);

      //@}
      /// \name Miscellaneous Accessors 
      //@{

      /**
      * Get Mixture by reference.
      */
      Mixture<D>& mixture();

      /**
      * Get spatial discretization mesh by reference.
      */
      Mesh<D>& mesh();

      /**
      * Get UnitCell (i.e., lattice type and parameters) by reference.
      */
      UnitCell<D>& unitCell();

      /**
      * Get Interaction (i.e., excess free energy model) by reference.
      */
      ChiInteraction& interaction();

      /**
      * Get the Iterator by reference.
      */
      //temporarily changed to allow testing on member functions
      AmIterator<D>& iterator();

      /**
      * Get associated Basis object by reference.
      */
      Basis<D>& basis();

      /**
      * Get associated FFT object.
      */
      FFT<D>& fft();

      /**
      * Get homogeneous mixture (for reference calculations).
      */
      Homogeneous::Mixture& homogeneous();

      /**
      * Get FileMaster by reference.
      */
      FileMaster& fileMaster();

      /** 
      * Get group name.
      */  
      std::string groupName();

      //@}

   private:

      /**
      * Mixture object (solves MDE for all species).
      */
      Mixture<D> mixture_;

      /**
      * Crystallographic unit cell (crystal system and cell parameters).
      */
      UnitCell<D> unitCell_;

      /**
      * Spatial discretization mesh.
      */
      Mesh<D> mesh_;

      /**
      * FFT object to be used by iterator
      */
      FFT<D> fft_;

      /**
      * Group name.
      */
      std::string groupName_;

      /**
      * Pointer to a Basis object
      */
      Basis<D> basis_;

      /**
      * Filemaster (holds paths to associated I/O files).
      */
      FileMaster fileMaster_;

      /**
      * FieldIo object for field input/output operations
      */
      FieldIo<D> fieldIo_;

      /**
      * Homogeneous mixture, for reference.
      */
      Homogeneous::Mixture homogeneous_;

      /**
      * Pointer to Interaction (free energy model).
      */
      ChiInteraction* interactionPtr_;

      /**
      * Pointer to an iterator.
      */
      AmIterator<D>* iteratorPtr_;

      #if 0
      /**
      * Pointer to an Sweep object
      */
      Sweep* sweepPtr_;

      /**
      * Pointer to SweepFactory object
      */
      SweepFactory* sweepFactoryPtr_;
      #endif

      /**
      * Array of chemical potential fields for monomer types.
      *
      * Indexed by monomer typeId, size = nMonomer.
      */
      DArray<DArray <double> > wFields_;

      /**
      * Array of chemical potential fields for monomer types.
      *
      * Indexed by monomer typeId, size = nMonomer.
      */
      DArray<WField> wFieldGrids_;

      /**
      * Work space for chemical potential fields
      */
      DArray<RFieldDft<D> > wFieldDfts_;

      /**
      * Array of concentration fields for monomer types.
      *
      * Indexed by monomer typeId, size = nMonomer.
      */
      DArray<DArray <double> > cFields_;

      /**
      * Array of concentration fields on real space grid.
      *
      * Indexed by monomer typeId, size = nMonomer.
      */
      DArray<CField> cFieldGrids_;

      /**
      * Array of concentration fields on Fourier space grid.
      *
      * Indexed by monomer typeId, size = nMonomer.
      */
      DArray<RFieldDft<D> > cFieldDfts_;

      /**
      * Work array (size = # of grid points).
      */
      DArray<double> f_;

      /**
      * Work array (size = # of monomer types).
      */
      DArray<double> c_;

      /**
      * Helmholtz free energy per monomer / kT.
      */
      double fHelmholtz_;

      /**
      * Pressure times monomer volume / kT.
      */
      double pressure_;

      /**
      * Has the mixture been initialized?
      */
      bool hasMixture_;

      /**
      * Has the UnitCell been initialized?
      */
      bool hasUnitCell_;

      /**
      * Has the Mesh been initialized?
      */
      bool hasMesh_;

      /**
      * Have initial chemical potential fields been read from file?
      */
      bool hasFields_;

      /**
      * Does this system have a Sweep object?
      */
      bool hasSweep_;

      /**
      * Allocate memory for fields (private)
      */
      void allocateFields();

      /**
      * Initialize Homogeneous::Mixture object.
      */
      void initHomogeneous();

      /**
      * Reader header of field file (fortran pscf format)
      *
      * \param in input stream (i.e., input file)
      */
      void readFieldHeader(std::istream& in);

      /**
      * Write header for field file (fortran pscf format)
      *
      * \param out output stream (i.e., output file)
      */
      void writeFieldHeader(std::ostream& out) const;

   };

   // Inline member functions

   /*
   * Get the associated Mixture object.
   */
   template <int D>
   inline Mixture<D>& System<D>::mixture()
   { return mixture_; }

   /*
   * Get the UnitCell<D>.
   */
   template <int D>
   inline UnitCell<D>& System<D>::unitCell()
   { return unitCell_; }

   /*
   * Get the mesh.
   */
   template <int D>
   inline Mesh<D>& System<D>::mesh()
   { return mesh_; }

   template <int D>
   inline FFT<D>& System<D>::fft()
   {  return fft_; }

   /*
   * Get group name.
   */
   template <int D>
   inline std::string System<D>::groupName()
   { return groupName_; }

   template <int D>
   inline Basis<D>& System<D>::basis()
   {  return basis_; }

   /*
   * Get the FileMaster.
   */
   template <int D>
   inline FileMaster& System<D>::fileMaster()
   {  return fileMaster_; }

   /*
   * Get the Homogeneous::Mixture object.
   */
   template <int D>
   inline 
   Homogeneous::Mixture& System<D>::homogeneous()
   {  return homogeneous_; }

   /*
   * Get the Interaction (excess free energy model).
   */
   template <int D>
   inline ChiInteraction& System<D>::interaction()
   {
      UTIL_ASSERT(interactionPtr_);
      return *interactionPtr_;
   }

   /*
   * Get the Iterator.
   */
   template <int D>
   inline AmIterator<D>& System<D>::iterator()
   {
      UTIL_ASSERT(iteratorPtr_);
      return *iteratorPtr_;
   }

   template <int D>
   inline
   DArray<DArray <double> >& System<D>::wFields()
   {  return wFields_; }

   template <int D>
   inline
   DArray<double>& System<D>::wField(int id)
   {  return wFields_[id]; }

   /*
   * Get an array of all monomer chemical potential fields.
   */
   template <int D>
   inline 
   DArray< typename System<D>::WField >& System<D>::wFieldGrids()
   {  return wFieldGrids_; }

   /*
   * Get a single monomer chemical potential field.
   */
   template <int D>
   inline 
   typename System<D>::WField& System<D>::wFieldGrid(int id)
   {  return wFieldGrids_[id]; }

   template <int D>
   inline
   DArray<RFieldDft<D> >& System<D>::wFieldDfts()
   { return wFieldDfts_; }

   template <int D>
   inline
   RFieldDft<D>& System<D>::wFieldDft(int id)
   { return wFieldDfts_[id]; }

   template <int D>
   inline
   DArray<DArray <double> >& System<D>::cFields()
   { return cFields_; }

   template <int D>
   inline
   DArray<double>& System<D>::cField(int id)
   { return cFields_[id]; }

   template <int D>
   inline
   DArray<RFieldDft<D> >& System<D>::cFieldDfts()
   { return cFieldDfts_; }

   template <int D>
   inline
   RFieldDft<D>& System<D>::cFieldDft(int id)
   { return cFieldDfts_[id]; }

   /*
   * Get array of all monomer concentration fields.
   */
   template <int D>
   inline
   DArray< typename System<D>::CField >& System<D>::cFieldGrids()
   {  return cFieldGrids_; }

   /*
   * Get a single monomer concentration field.
   */
   template <int D>
   inline typename System<D>::CField& System<D>::cFieldGrid(int id)
   {  return cFieldGrids_[id]; }

   /*
   * Get precomputed Helmoltz free energy per monomer / kT.
   */
   template <int D>
   inline double System<D>::fHelmholtz() const
   {  return fHelmholtz_; }

   /*
   * Get precomputed pressure (units of kT / monomer volume).
   */
   template <int D>
   inline double System<D>::pressure() const
   {  return pressure_; }


   #ifndef PSSP_SYSTEM_TPP
   // Suppress implicit instantiation
   extern template class System<1>;
   extern template class System<2>;
   extern template class System<3>;
   #endif

} // namespace Pssp
} // namespace Pscf
//#include "System.tpp"
#endif<|MERGE_RESOLUTION|>--- conflicted
+++ resolved
@@ -13,15 +13,10 @@
 #include <pssp/solvers/Mixture.h>          // member
 #include <pssp/field/FFT.h>                // member
 #include <pssp/basis/Basis.h>              // member
-<<<<<<< HEAD
 #include <pssp/field/FieldIo.h>            // member
 #include <pscf/mesh/Mesh.h>                // member
-#include <pssp/iterator/AmIterator.h>
-=======
-#include <pscf/mesh/Mesh.h>                // member
 #include <pssp/field/RField.h>             // typedef
 
->>>>>>> c609b633
 #include <pscf/crystal/UnitCell.h>         // member
 #include <pscf/homogeneous/Mixture.h>      // member
 

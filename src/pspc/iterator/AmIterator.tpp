#ifndef PSPC_AM_ITERATOR_TPP
#define PSPC_AM_ITERATOR_TPP

/*
* PSCF - Polymer Self-Consistent Field Theory
*
* Copyright 2016 - 2019, The Regents of the University of Minnesota
* Distributed under the terms of the GNU General Public License.
*/

#include "AmIterator.h"
#include <pspc/System.h>
#include <pscf/inter/ChiInteraction.h>
#include <util/containers/FArray.h>
#include <util/format/Dbl.h>
#include <util/misc/Timer.h>
#include <cmath>

namespace Pscf {
namespace Pspc
{

   using namespace Util;

   template <int D>
   AmIterator<D>::AmIterator(System<D>* system)
    : Iterator<D>(system),
      epsilon_(0),
      lambda_(0),
      nHist_(0),
      maxHist_(0)
   { setClassName("AmIterator"); }

   template <int D>
   AmIterator<D>::~AmIterator()
   {}

   template <int D>
   void AmIterator<D>::readParameters(std::istream& in)
   {
      cell_ = 0; // default value (fixed cell)
      read(in, "maxItr", maxItr_);
      read(in, "epsilon", epsilon_);
      read(in, "maxHist", maxHist_);
      readOptional(in, "domain", cell_);
  }

   template <int D>
   void AmIterator<D>::allocate()
   {
      devHists_.allocate(maxHist_+1);
      omHists_.allocate(maxHist_+1);

      if (cell_){
         devCpHists_.allocate(maxHist_+1);
         CpHists_.allocate(maxHist_+1);
      }

      int nMonomer = systemPtr_->mixture().nMonomer();
      wArrays_.allocate(nMonomer);
      dArrays_.allocate(nMonomer);
      tempDev.allocate(nMonomer);

      int nStar = systemPtr_->basis().nStar();
      for (int i = 0; i < nMonomer; ++i) {
         wArrays_[i].allocate(nStar - 1);
         dArrays_[i].allocate(nStar - 1);
         tempDev[i].allocate(nStar - 1);
      }

   }

   template <int D>
   int AmIterator<D>::solve()
   {
      // Preconditions:
      // Assumes basis.makeBasis() has been called
      // Assumes AmIterator.allocate() has been called
      // TODO: Check these conditions on entry

      Timer convertTimer;
      Timer solverTimer;
      Timer stressTimer;
      Timer updateTimer;
      Timer::TimePoint now;
      bool done;

      // Convert from Basis to RGrid
      convertTimer.start();
      for (int i = 0; i < systemPtr_->mixture().nMonomer(); ++i) {
         systemPtr_->fieldIo().convertBasisToKGrid(
                                     systemPtr_->wField(i),
                                     systemPtr_->wFieldDft(i));
         systemPtr_->fft().inverseTransform(systemPtr_->wFieldDft(i),
                                      systemPtr_->wFieldGrid(i));
      }
      now = Timer::now();
      convertTimer.stop(now);

      // Solve MDE
      solverTimer.start(now);
      systemPtr_->mixture().compute(systemPtr_->wFieldGrids(),
                                    systemPtr_->cFieldGrids());
      now = Timer::now();
      solverTimer.stop(now);

      // Compute stress if needed
      if (cell_){
         stressTimer.start(now);
         systemPtr_->mixture().computeStress();
         now = Timer::now();
         stressTimer.stop(now);
      }

      // Convert from RGrid to Basis
      convertTimer.start(now);
      for (int i = 0; i < systemPtr_->mixture().nMonomer(); ++i) {
         systemPtr_->fft().forwardTransform(systemPtr_->cFieldGrid(i),
                                             systemPtr_->cFieldDft(i));
         systemPtr_->fieldIo().convertKGridToBasis(
                              systemPtr_->cFieldDft(i),
                              systemPtr_->cField(i));
      }
      now = Timer::now();
      convertTimer.stop(now);

      // Iterative loop
      for (int itr = 1; itr <= maxItr_; ++itr) {

         updateTimer.start(now);

         Log::file()<<"---------------------"<<std::endl;
         Log::file()<<" Iteration  "<<itr<<std::endl;

         if (itr <= maxHist_) {
            lambda_ = 1.0 - pow(0.9, itr);
            nHist_ = itr-1;
         } else {
            lambda_ = 1.0;
            nHist_ = maxHist_;
         }
         computeDeviation();

         // Test for convergence
         done = isConverged();

         if (done) {

            updateTimer.stop();
            Log::file() << "----------CONVERGED----------"<< std::endl;

            // Output timing results
            double updateTime = updateTimer.time();
            double convertTime = convertTimer.time();
            double solverTime = solverTimer.time();
            double stressTime = 0.0;
            double totalTime = updateTime + convertTime + solverTime;
            if (cell_) {
               stressTime = stressTimer.time();
               totalTime += stressTime;
            }
            Log::file() << "\n";
            Log::file() << "Iterator times contributions:\n";
            Log::file() << "\n";
            Log::file() << "solver time  = " << solverTime  << " s,  "
                        << solverTime/totalTime << "\n";
            Log::file() << "stress time  = " << stressTime  << " s,  "
                        << stressTime/totalTime << "\n";
            Log::file() << "convert time = " << convertTime << " s,  "
                        << convertTime/totalTime << "\n";
            Log::file() << "update time  = "  << updateTime  << " s,  "
                        << updateTime/totalTime << "\n";
            Log::file() << "total time   = "  << totalTime   << " s  ";
            Log::file() << "\n";

            return 0;

         } else {

            if (itr <= maxHist_ + 1) {
               if (nHist_ > 0) {
                  invertMatrix_.allocate(nHist_, nHist_);
                  coeffs_.allocate(nHist_);
                  vM_.allocate(nHist_);
               }
            }
            minimizeCoeff(itr);
            buildOmega(itr);

            if (itr <= maxHist_) {
               if (nHist_ > 0) {
                  invertMatrix_.deallocate();
                  coeffs_.deallocate();
                  vM_.deallocate();
               }
            }
            now = Timer::now();
            updateTimer.stop(now);

            // Convert Basis to RGrid
            convertTimer.start(now);
            for (int j = 0; j < systemPtr_->mixture().nMonomer(); ++j) {
               systemPtr_->fieldIo().convertBasisToKGrid(
                                    systemPtr_->wField(j),
                                    systemPtr_->wFieldDft(j));
               systemPtr_->fft().inverseTransform(systemPtr_->wFieldDft(j),
                                                 systemPtr_->wFieldGrid(j));
            }
            now = Timer::now();
            convertTimer.stop(now);

            // Solve MDE
            solverTimer.start(now);
            systemPtr_->mixture().compute(systemPtr_->wFieldGrids(),
                                          systemPtr_->cFieldGrids());
            now = Timer::now();
            solverTimer.stop(now);

            // Compute stress if needed
            if (cell_){
               stressTimer.start(now);
               systemPtr_->mixture().computeStress();
               now = Timer::now();
               stressTimer.stop(now);
            }

            // Transform RGrid to Basis
            convertTimer.start(now);
            for (int i = 0; i < systemPtr_->mixture().nMonomer(); ++i) {
               systemPtr_->fft().forwardTransform(systemPtr_->cFieldGrid(i),
                                                  systemPtr_->cFieldDft(i));
               systemPtr_->fieldIo().convertKGridToBasis(
                                    systemPtr_->cFieldDft(i),
                                    systemPtr_->cField(i));
            }
         }
         now = Timer::now();
         convertTimer.stop(now);

      }

      // Failure: iteration counter itr reached maxItr without converging
      return 1;
   }

   template <int D>
   void AmIterator<D>::computeDeviation()
   {

      omHists_.append(systemPtr_->wFields());

      if (cell_)
         //CpHists_.append((systemPtr_->unitCell()).params());
         CpHists_.append((systemPtr_->unitCell()).parameters());

      for (int i = 0 ; i < systemPtr_->mixture().nMonomer(); ++i) {
         for (int j = 0; j < systemPtr_->basis().nStar() - 1; ++j) {
            tempDev[i][j] = 0;
         }
      }

      DArray<double> temp;
      temp.allocate(systemPtr_->basis().nStar() - 1);

      #if 0
      for (int i = 0; i < systemPtr_->mixture().nMonomer(); ++i) {

         for (int j = 0; j < systemPtr_->basis().nStar() - 1; ++j) {
            temp[j] = 0;
         }

         for (int j = 0; j < systemPtr_->mixture().nMonomer(); ++j) {
            for (int k = 0; k < systemPtr_->basis().nStar() - 1; ++k) {
               tempDev[i][k] += systemPtr_->interaction().chi(i,j) *
                              systemPtr_->cField(j)[k + 1];
               temp[k] += systemPtr_->wField(j)[k + 1];
            }
         }

         for (int k = 0; k < systemPtr_->basis().nStar() - 1; ++k) {
            tempDev[i][k] += ((temp[k] / systemPtr_->mixture().nMonomer())
                             - systemPtr_->wField(i)[k + 1]);
         }
      }
      #endif

      for (int i = 0; i < systemPtr_->mixture().nMonomer(); ++i) {

         for (int j = 0; j < systemPtr_->mixture().nMonomer(); ++j) {
            for (int k = 0; k < systemPtr_->basis().nStar() - 1; ++k) {
               tempDev[i][k] +=( (systemPtr_->interaction().chi(i,j) *
<<<<<<< HEAD
                              systemPtr_->cField(j)[k + 1]) - (systemPtr_->interaction().idemp(i,j) *
                              systemPtr_->wField(j)[k + 1]) ) ; 
            }   
         }   
=======
                              systemPtr_->cField(j)[k + 1]) - (systemPtr_->interaction().indemp(i,j) *
                              systemPtr_->wField(j)[k + 1]) ) ;
            }
         }
>>>>>>> 1f254f6f

      }

      devHists_.append(tempDev);

      if (cell_){
         FArray<double, 6 > tempCp;
         for (int i = 0; i<(systemPtr_->unitCell()).nParameter() ; i++){
            tempCp [i] = -((systemPtr_->mixture()).stress(i));
         }
         devCpHists_.append(tempCp);
      }
   }

   template <int D>
   bool AmIterator<D>::isConverged()
   {
      double error;

      #if 0
      // Error as defined in Matsen's Papers
      double dError = 0;
      double wError = 0;
      for ( int i = 0; i < systemPtr_->mixture().nMonomer(); i++) {
         for ( int j = 0; j < systemPtr_->basis().nStar() - 1; j++) {
            dError += devHists_[0][i][j] * devHists_[0][i][j];

            //the extra shift is due to the zero indice coefficient being
            //exactly known
            wError += systemPtr_->wField(i)[j+1] * systemPtr_->wField(i)[j+1];
         }
      }

      if (cell_){
         for ( int i = 0; i < (systemPtr_->unitCell()).nParameter() ; i++) {
            dError +=  devCpHists_[0][i] *  devCpHists_[0][i];
            wError +=  (systemPtr_->unitCell()).parameters() [i] * (systemPtr_->unitCell()).parameters() [i];
         }
      }
      Log::file() << " dError :" << Dbl(dError)<<std::endl;
      Log::file() << " wError :" << Dbl(wError)<<std::endl;
      error = sqrt(dError / wError);
      #endif

      // Error by Max Residuals
      double temp1 = 0;
      double temp2 = 0;
      for ( int i = 0; i < systemPtr_->mixture().nMonomer(); i++) {
         for ( int j = 0; j < systemPtr_->basis().nStar() - 1; j++) {
            if (temp1 < fabs (devHists_[0][i][j]))
                temp1 = fabs (devHists_[0][i][j]);
         }
      }
      Log::file() << "SCF Error   = " << Dbl(temp1) << std::endl;
      error = temp1;

      if (cell_){
         for ( int i = 0; i < (systemPtr_->unitCell()).nParameter() ; i++) {
            if (temp2 < fabs (devCpHists_[0][i]))
                temp2 = fabs (devCpHists_[0][i]);
         }
         // Output current stress values
         for (int m=0; m<(systemPtr_->unitCell()).nParameter() ; ++m){
            Log::file() << "Stress  "<< m << "   = "
                        << Dbl(systemPtr_->mixture().stress(m)) <<"\n";
         }
         error = (temp1>(100*temp2)) ? temp1 : (100*temp2);
         // 100 is chose as stress rescale factor
         // TODO: Separate SCF and stress tolerance limits
      }
      Log::file() << "Error       = " << Dbl(error) << std::endl;

      // Output current unit cell parameter values
      if (cell_){
         for (int m=0; m<(systemPtr_->unitCell()).nParameter() ; ++m){
               Log::file() << "Parameter " << m << " = "
                           << Dbl((systemPtr_->unitCell()).parameters()[m])
                           << "\n";
         }
      }

      // Check if total error is below tolerance
      if (error < epsilon_) {
         return true;
      } else {
         return false;
      }
   }

   template <int D>
   void AmIterator<D>::minimizeCoeff(int itr)
   {
      if (itr == 1) {
         //do nothing
      } else {

         int nMonomer = systemPtr_->mixture().nMonomer();
         int nParameter = systemPtr_->unitCell().nParameter();
         int nStar = systemPtr_->basis().nStar();
         double elm, elm_cp;

         for (int i = 0; i < nHist_; ++i) {
            for (int j = i; j < nHist_; ++j) {

               invertMatrix_(i,j) = 0;
               for (int k = 0; k < nMonomer; ++k) {
                  elm = 0;
                  for (int l = 0; l < nStar - 1; ++l) {
                     elm +=
                            ((devHists_[0][k][l] - devHists_[i+1][k][l])*
                             (devHists_[0][k][l] - devHists_[j+1][k][l]));
                  }
                  invertMatrix_(i,j) += elm;
               }

               if (cell_){
                  elm_cp = 0;
                  for (int m = 0; m < nParameter ; ++m){
                     elm_cp += ((devCpHists_[0][m] - devCpHists_[i+1][m])*
                                (devCpHists_[0][m] - devCpHists_[j+1][m]));
                  }
                  invertMatrix_(i,j) += elm_cp;
               }
               invertMatrix_(j,i) = invertMatrix_(i,j);
            }

            vM_[i] = 0;
            for (int j = 0; j < nMonomer; ++j) {
               for (int k = 0; k < nStar - 1; ++k) {
                  vM_[i] += ( (devHists_[0][j][k] - devHists_[i+1][j][k]) *
                               devHists_[0][j][k] );
               }
            }

            if (cell_){
               elm_cp = 0;
               for (int m = 0; m < nParameter ; ++m){
                  vM_[i] += ((devCpHists_[0][m] - devCpHists_[i+1][m]) *
                             (devCpHists_[0][m]));
               }
            }
         }

         if (itr == 2) {
            coeffs_[0] = vM_[0] / invertMatrix_(0,0);
         } else {
            LuSolver solver;
            solver.allocate(nHist_);
            solver.computeLU(invertMatrix_);
            solver.solve(vM_, coeffs_);
         }
      }
   }

   template <int D>
   void AmIterator<D>::buildOmega(int itr)
   {
      UnitCell<D>& unitCell = systemPtr_->unitCell();
      Mixture<D>&  mixture = systemPtr_->mixture();

      if (itr == 1) {
         for (int i = 0; i < mixture.nMonomer(); ++i) {
            for (int j = 0; j < systemPtr_->basis().nStar() - 1; ++j) {
               systemPtr_->wField(i)[j+1]
                      = omHists_[0][i][j+1] + lambda_*devHists_[0][i][j];
            }
         }

         if (cell_){
            for (int m = 0; m < unitCell.nParameter() ; ++m){
               parameters.append(CpHists_[0][m]
                              + lambda_* devCpHists_[0][m]);

            }
            unitCell.setParameters(parameters);
            unitCell.setLattice();
            mixture.setupUnitCell(unitCell);
            systemPtr_->basis().update();
         }

      } else {
         for (int j = 0; j < mixture.nMonomer(); ++j) {
            for (int k = 0; k < systemPtr_->basis().nStar() - 1; ++k) {
               wArrays_[j][k] = omHists_[0][j][k + 1];
               dArrays_[j][k] = devHists_[0][j][k];
            }
         }
         for (int i = 0; i < nHist_; ++i) {
            for (int j = 0; j < mixture.nMonomer(); ++j) {
               for (int k = 0; k < systemPtr_->basis().nStar() - 1; ++k) {
                  wArrays_[j][k] += coeffs_[i] * ( omHists_[i+1][j][k+1] -
                                                   omHists_[0][j][k+1] );
                  dArrays_[j][k] += coeffs_[i] * ( devHists_[i+1][j][k] -
                                                   devHists_[0][j][k] );
               }
            }
         }
         for (int i = 0; i < mixture.nMonomer(); ++i) {
            for (int j = 0; j < systemPtr_->basis().nStar() - 1; ++j) {
              systemPtr_->wField(i)[j+1] = wArrays_[i][j] 
                                         + lambda_ * dArrays_[i][j];
            }
         }
         if(cell_){
            for (int m = 0; m < unitCell.nParameter() ; ++m){
               wCpArrays_[m] = CpHists_[0][m];
               dCpArrays_[m] = devCpHists_[0][m];
            }
            for (int i = 0; i < nHist_; ++i) {
               for (int m = 0; m < unitCell.nParameter() ; ++m) {
                  wCpArrays_[m] += coeffs_[i]*( CpHists_[i+1][m] -
                                                CpHists_[0][m]);
                  dCpArrays_[m] += coeffs_[i]*( devCpHists_[i+1][m] -
                                                devCpHists_[0][m]);
               }
            }
            for (int m = 0; m < unitCell.nParameter() ; ++m){
               parameters [m] = wCpArrays_[m] + lambda_ * dCpArrays_[m];
            }
            unitCell.setParameters(parameters);
            unitCell.setLattice();
            mixture.setupUnitCell(unitCell);
	    systemPtr_->basis().update();
         }
      }
   }

}
}
#endif<|MERGE_RESOLUTION|>--- conflicted
+++ resolved
@@ -288,19 +288,10 @@
 
          for (int j = 0; j < systemPtr_->mixture().nMonomer(); ++j) {
             for (int k = 0; k < systemPtr_->basis().nStar() - 1; ++k) {
-               tempDev[i][k] +=( (systemPtr_->interaction().chi(i,j) *
-<<<<<<< HEAD
-                              systemPtr_->cField(j)[k + 1]) - (systemPtr_->interaction().idemp(i,j) *
-                              systemPtr_->wField(j)[k + 1]) ) ; 
-            }   
-         }   
-=======
-                              systemPtr_->cField(j)[k + 1]) - (systemPtr_->interaction().indemp(i,j) *
-                              systemPtr_->wField(j)[k + 1]) ) ;
-            }
-         }
->>>>>>> 1f254f6f
-
+               tempDev[i][k] +=( (systemPtr_->interaction().chi(i,j)*systemPtr_->cField(j)[k + 1])
+                               - (systemPtr_->interaction().idemp(i,j)*systemPtr_->wField(j)[k + 1]) );
+            }
+         }
       }
 
       devHists_.append(tempDev);
@@ -499,7 +490,7 @@
          }
          for (int i = 0; i < mixture.nMonomer(); ++i) {
             for (int j = 0; j < systemPtr_->basis().nStar() - 1; ++j) {
-              systemPtr_->wField(i)[j+1] = wArrays_[i][j] 
+              systemPtr_->wField(i)[j+1] = wArrays_[i][j]
                                          + lambda_ * dArrays_[i][j];
             }
          }

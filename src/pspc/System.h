--- conflicted
+++ resolved
@@ -262,15 +262,9 @@
       */
       void setUnitCell(FSArray<double, 6> const & parameters);
 
-<<<<<<< HEAD
-      //@}
+      ///@}
       /// \name Primary Field Theory Computations
-      //@{
-=======
-      ///@}
-      /// \name Primary SCFT Computations
-      ///@{
->>>>>>> db80fa01
+      ///@{
 
       /**
       * Solve the modified diffusion equation once, without iteration.
@@ -335,7 +329,6 @@
       */
       void sweep();
 
-<<<<<<< HEAD
       /**
       * Perform a field theoretic Monte-Carlo simulation.
       *
@@ -346,10 +339,7 @@
       */
       void simulate(int nStep);
 
-      //@}
-=======
-      ///@}
->>>>>>> db80fa01
+      ///@}
       /// \name Thermodynamic Properties
       ///@{
 
@@ -766,27 +756,19 @@
       Homogeneous::Mixture const & homogeneous() const;
 
       /**
-<<<<<<< HEAD
       * Get McSimulator container for Monte Carlo moves.
       */
       McSimulator<D>& mcSimulator();
 
       /**
-      * Get FileMaster by reference.
-=======
       * Get the FileMaster.
       *
       * Access by non-const reference is used in some unit tests.
->>>>>>> db80fa01
       */
       FileMaster& fileMaster();
 
       /**
-<<<<<<< HEAD
-      * Get FileMaster by const reference.
-=======
       * Get the FileMaster by const reference.
->>>>>>> db80fa01
       */
       FileMaster const & fileMaster() const;
 
@@ -805,31 +787,36 @@
       ///@{
 
       /**
-<<<<<<< HEAD
       * Does this system have an Iterator object?
       */
       bool hasIterator() const;
 
       /**
+      * Have c fields been computed from the current w fields?
+      */
+      bool hasCFields() const;
+
+      /**
+      * Has the free energy been computed from the current w fields?
+      */
+      bool hasFreeEnergy() const;
+
+      /**
+      * Does this system have external potential fields?
+      */
+      bool hasExternalFields() const;
+
+      /**
+      * Does this system have a mask (inhomogeneous density constraint)
+      */
+      bool hasMask() const;
+
+      /**
       * Does this system have a Sweep object?
-=======
-      * Have c fields been computed from the current w fields?
->>>>>>> db80fa01
-      */
-      bool hasCFields() const;
-
-      /**
-      * Has the free energy been computed from the current w fields?
-      */
-      bool hasFreeEnergy() const;
-
-      /**
-      * Does this system have external potential fields?
-      */
-      bool hasExternalFields() const;
-
-      /**
-<<<<<<< HEAD
+      */
+      bool hasSweep() const;
+
+      /**
       * Does this system have a Compressor object?
       */
       bool hasCompressor() const;
@@ -838,19 +825,6 @@
       * Does this system have an initialized McSimulator?
       */
       bool hasMcSimulator() const;
-
-      /**
-      * Have c fields been computed from the current w fields?
-=======
-      * Does this system have a mask (inhomogeneous density constraint)
->>>>>>> db80fa01
-      */
-      bool hasMask() const;
-
-      /**
-      * Does this system have a Sweep object?
-      */
-      bool hasSweep() const;
 
       ///@}
 
@@ -1135,16 +1109,12 @@
    inline std::string System<D>::groupName() const
    { return domain_.groupName(); }
 
-<<<<<<< HEAD
    // Get the McSimulator.
    template <int D>
    inline McSimulator<D>& System<D>::mcSimulator()
    {  return mcSimulator_; }
 
-   // Get the FileMaster.
-=======
    // Get the FileMaster by non-const reference.
->>>>>>> db80fa01
    template <int D>
    inline FileMaster& System<D>::fileMaster()
    {  return fileMaster_; }

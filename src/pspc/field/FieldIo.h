#ifndef PSPC_FIELD_IO_H
#define PSPC_FIELD_IO_H

/*
* PSCF - Polymer Self-Consistent Field Theory
*
* Copyright 2016 - 2019, The Regents of the University of Minnesota
* Distributed under the terms of the GNU General Public License.
*/

#include <pspc/field/FFT.h>                // member
#include <pspc/field/RField.h>             // function parameter
#include <pspc/field/RFieldDft.h>          // function parameter

#include <pscf/crystal/Basis.h>            // member
#include <pscf/crystal/UnitCell.h>         // member
#include <pscf/mesh/Mesh.h>                // member

#include <util/misc/FileMaster.h>          // member
#include <util/containers/DArray.h>        // function parameter
#include <util/containers/Array.h>         // function parameter

namespace Pscf {
namespace Pspc
{
   using namespace Util;
   using namespace Pscf;

   /**
   * File input/output operations for fields in several file formats.
   *
   * \ingroup Pspc_Field_Module
   */
   template <int D>
   class FieldIo 
   {

   public:

      /**
      * Constructor.
      */
      FieldIo();

      /**
      * Destructor.
      */
      ~FieldIo();

      /**
      * Get and store addresses of associated objects.
      *
      * \param unitCell associated crystallographic UnitCell<D>
      * \param mesh  associated spatial discretization Mesh<D>
      * \param fft   associated FFT object for fast transforms
      * \param groupName space group name string
      * \param basis  associated Basis object
      * \param fileMaster  associated FileMaster (for file paths)
      */
      void associate(UnitCell<D>& unitCell,
                     Mesh<D> const & mesh,
                     FFT<D> const & fft,
                     std::string const & groupName,
                     Basis<D> const & basis,
                     FileMaster const & fileMaster);

      /// \name Field File IO
      //@{

      /**
      * Read concentration or chemical potential field components from file.
      *
      * This function reads components in a symmetry adapted basis from 
      * file in.
      *
      * The capacity of DArray fields is equal to nMonomer, and element
      * fields[i] is a DArray containing components of the field 
      * associated with monomer type i.
      *
      * \param in input stream (i.e., input file)
      * \param fields array of fields (symmetry adapted basis components)
      */
      void 
      readFieldsBasis(std::istream& in, DArray< DArray <double> >& fields);

      /**
      * Read concentration or chemical potential field components from file.
      *
      * This function opens an input file with the specified filename, 
      * reads components in symmetry-adapted form from that file, and 
      * closes the file.
      *
      * \param filename name of input file
      * \param fields array of fields (symmetry adapted basis components)
      */
      void readFieldsBasis(std::string filename, 
                           DArray< DArray <double> >& fields);

      /**
      * Write concentration or chemical potential field components to file.
      *
      * This function writes components in a symmetry adapted basis.
      *
      * \param out output stream (i.e., output file)
      * \param fields array of fields (symmetry adapted basis components)
      */
      void writeFieldsBasis(std::ostream& out, 
                            DArray< DArray <double> > const & fields)
      const;

      /**
      * Write concentration or chemical potential field components to file.
      *
      * This function opens an output file with the specified filename, 
      * writes components in symmetry-adapted form to that file, and then
      * closes the file. 
      *
      * \param filename name of input file
      * \param fields array of fields (symmetry adapted basis components)
      */
      void writeFieldsBasis(std::string filename, 
                            DArray< DArray <double> > const & fields)
      const;

      /**
      * Read array of RField objects (fields on an r-space grid) from file.
      *
      * The capacity of array fields is equal to nMonomer, and element
      * fields[i] is the RField<D> associated with monomer type i.
      * 
      * \param in input stream (i.e., input file)
      * \param fields array of RField fields (r-space grid)
      */
      void readFieldsRGrid(std::istream& in, DArray< RField<D> >& fields);

      /**
      * Read array of RField objects (fields on an r-space grid) from file.
      *
      * The capacity of array fields is equal to nMonomer, and element
      * fields[i] is the RField<D> associated with monomer type i.
      * 
      * This function opens an input file with the specified filename, 
      * reads fields in RField<D> real-space grid format from that file, 
      * and then closes the file. 
      *
      * \param filename name of input file
      * \param fields array of RField fields (r-space grid)
      */
      void readFieldsRGrid(std::string filename, DArray< RField<D> >& fields);

      /**
      * Write array of RField objects (fields on an r-space grid) to file.
      *
      * \param out output stream (i.e., output file)
      * \param fields array of RField fields (r-space grid)
      */
      void writeFieldsRGrid(std::ostream& out, 
                            DArray< RField<D> > const& fields) const;

      /**
      * Write array of RField objects (fields on an r-space grid) to file.
      *
      * This function opens an output file with the specified filename, 
      * writes fields in RField<D> real-space grid format to that file, 
      * and then closes the file.
      *
      * \param filename  name of output file
      * \param fields  array of RField fields (r-space grid)
      */
      void writeFieldsRGrid(std::string filename,
                            DArray< RField<D> > const& fields) const;

      /**
      * Read array of RFieldDft objects (k-space fields) from file.
      *
      * The capacity of the array is equal to nMonomer, and element
      * fields[i] is the discrete Fourier transform of the field for 
      * monomer type i.
      * 
      * \param in  input stream (i.e., input file)
      * \param fields  array of RFieldDft fields (k-space grid)
      */
      void readFieldsKGrid(std::istream& in, 
                           DArray< RFieldDft<D> >& fields);

      /**
      * Read array of RFieldDft objects (k-space fields) from file.
      *
      * This function opens a file with name filename, reads discrete
      * Fourier components (Dft) of fields from that file, and closes 
      * the file. 
      *
      * The capacity of the array is equal to nMonomer, and element
      * fields[i] is the discrete Fourier transform of the field for 
      * monomer type i.
      * 
      * \param filename  name of input file
      * \param fields  array of RFieldDft fields (k-space grid)
      */
      void readFieldsKGrid(std::string filename, 
                           DArray< RFieldDft<D> >& fields);

      /**
      * Write array of RFieldDft objects (k-space fields) to file.
      *
      * The capacity of the array fields is equal to nMonomer. Element
      * fields[i] is the discrete Fourier transform of the field for 
      * monomer type i.
      * 
      * \param out output stream (i.e., output file)
      * \param fields array of RFieldDft fields 
      */
      void writeFieldsKGrid(std::ostream& out, 
                            DArray< RFieldDft<D> > const& fields) const;
   
      /**
      * Write array of RFieldDft objects (k-space fields) to a file.
      *
      * This function opens a file with name filename, writes discrete
      * Fourier transform components (DFT) components of fields to that 
      * file, and closes the file. 
      *
      * \param filename  name of output file.
      * \param fields  array of RFieldDft fields (k-space grid)
      */
      void writeFieldsKGrid(std::string filename, 
                           DArray< RFieldDft<D> > const& fields) const;

      /**
      * Write header for field file (fortran pscf format)
      *
      * \param out output stream (i.e., output file)
      * \param nMonomer number of monomer types
      */
      void writeFieldHeader(std::ostream& out, int nMonomer) const;

      //@}
      /// \name Field Format Conversion
      //@{

      /**
      * Convert field from symmetrized basis to Fourier transform (k-grid).
      *
      * \param components coefficients of symmetry-adapted basis functions
      * \param dft discrete Fourier transform of a real field
      */
      void convertBasisToKGrid(DArray<double> const& components, 
                               RFieldDft<D>& dft);
   
      /**
      * Convert fields from symmetrized basis to Fourier transform (kgrid).
      * 
      * The in and out parameters are arrays of fields, in which element
      * number i is the field associated with monomer type i. 
      *
      * \param in  components of fields in symmetry adapted basis 
      * \param out fields defined as discrete Fourier transforms (k-grid)
      */
      void convertBasisToKGrid(DArray< DArray <double> > & in,
                               DArray< RFieldDft<D> >& out);

      /**
      * Convert field from Fourier transform (k-grid) to symmetrized basis.
      *
      * \param in  complex DFT (k-grid) representation of a field.
      * \param out  coefficients of symmetry-adapted basis functions.
      */
      void convertKGridToBasis(RFieldDft<D> const& in, DArray<double>& out);

      /**
      * Convert fields from Fourier transform (kgrid) to symmetrized basis.
      * 
      * The in and out parameters are each an array of fields, in which
      * element i is the field associated with monomer type i. 
      *
      * \param in  fields defined as discrete Fourier transforms (k-grid)
      * \param out  components of fields in symmetry adapted basis 
      */
      void convertKGridToBasis(DArray< RFieldDft<D> > & in,
                               DArray< DArray <double> > & out);

      /**
      * Convert fields from symmetrized basis to spatial grid (rgrid).
      * 
      * \param in  fields in symmetry adapted basis form
      * \param out fields defined on real-space grid
      */
      void convertBasisToRGrid(DArray< DArray <double> > & in,
                               DArray< RField<D> >& out);

      /**
      * Convert fields from spatial grid (rgrid) to symmetrized basis.
      * 
      * \param in  fields defined on real-space grid
      * \param out  fields in symmetry adapted basis form
      */
      void convertRGridToBasis(DArray< RField<D> > & in,
                               DArray< DArray <double> > & out);

      //@}

      /**
      * Check if an r-grid field has declared space group symmetry.
      *
      * \param in field in real space grid (r-grid) format
      * \return 0 if the field is symmetric, 1 otherwise
      */
      int checkFieldSymmetry(RField<D> & in);

      /**
      * Check if an r-grid field has declared space group symmetry.
      *
      * \param in field in real space grid (r-grid) format
      * \return 0 if the field is symmetric, 1 otherwise
      */
      int checkFieldSymmetry(RFieldDft<D> const & in) const;

   private:

      // DFT work array for two-step conversion basis <-> kgrid <-> rgrid.
      mutable RFieldDft<D> workDft_;

      // Pointers to associated objects.

      /// Pointer to crystallographic unit cell.
      UnitCell<D>* unitCellPtr_;

      /// Pointer to spatial discretization mesh.
      Mesh<D> const * meshPtr_;

      /// Pointer to FFT object.
<<<<<<< HEAD
      FFT<D> mutable * fftPtr_;
=======
      FFT<D> const * fftPtr_;
>>>>>>> e371f617

      /// Pointer to group name string
      std::string const * groupNamePtr_;

      /// Pointer to a Basis object
      Basis<D> const * basisPtr_;

      /// Pointer to Filemaster (holds paths to associated I/O files).
      FileMaster const * fileMasterPtr_;

      // Private accessor functions:

      /// Get UnitCell by reference.
      UnitCell<D> & unitCell()
      {  
         UTIL_ASSERT(unitCellPtr_);  
         return *unitCellPtr_; 
      }

      /// Get UnitCell by const reference.
      UnitCell<D> const & unitCell() const
      {  
         UTIL_ASSERT(unitCellPtr_);  
         return *unitCellPtr_; 
      }

      /// Get spatial discretization mesh by const reference.
      Mesh<D> const & mesh() const
      {  
         UTIL_ASSERT(meshPtr_);  
         return *meshPtr_; 
      }

      /// Get FFT object by reference.
      FFT<D> const & fft() const
      {
         UTIL_ASSERT(fftPtr_);  
         return *fftPtr_; 
      }

<<<<<<< HEAD
      /// Get FFT object by reference.
      FFT<D>& fft()
      {
         // UTIL_ASSERT(fftPtr_);  
         return *fftPtr_; 
      }

=======
>>>>>>> e371f617
      /// Get group name string by const reference.
      std::string const & groupName() const
      {  return *groupNamePtr_; }

<<<<<<< HEAD
      /// Get Basis by const reference.
=======
      /// Get Basis by reference.
>>>>>>> e371f617
      Basis<D> const & basis() const
      {
         UTIL_ASSERT(basisPtr_);  
         return *basisPtr_; 
      }

      /// Get FileMaster by reference.
      FileMaster const & fileMaster() const
      {  
         UTIL_ASSERT(fileMasterPtr_);  
         return *fileMasterPtr_; 
      }

      /**
      * Reader header of field file (fortran pscf format)
      *
      * This reads the common part of the header for aoo field file 
      * formats. This contains the dimension of space, the unit cell, the 
      * group name and the the number of monomers. The unit cell data is
      * read into the associated UnitCell<D>, which is thus updated.
      * 
      * This function throws an exception if the values of "dim" and 
      * "N_monomer" read from file do not match values of D and the 
      * input parameter nMonomer, respectively. The group name is not 
      * checked.
      * 
      * \param in input stream (i.e., input file)
      * \param nMonomer expected value of nMonomer
      */
      void readFieldHeader(std::istream& in, int nMonomer);

      /**
      * Check state of work array, allocate if necessary.
      */
      void checkWorkDft();

   };

   #ifndef PSPC_FIELD_IO_TPP
   extern template class FieldIo<1>;
   extern template class FieldIo<2>;
   extern template class FieldIo<3>;
   #endif

} // namespace Pspc
} // namespace Pscf
#endif<|MERGE_RESOLUTION|>--- conflicted
+++ resolved
@@ -329,11 +329,7 @@
       Mesh<D> const * meshPtr_;
 
       /// Pointer to FFT object.
-<<<<<<< HEAD
-      FFT<D> mutable * fftPtr_;
-=======
       FFT<D> const * fftPtr_;
->>>>>>> e371f617
 
       /// Pointer to group name string
       std::string const * groupNamePtr_;
@@ -374,25 +370,14 @@
          return *fftPtr_; 
       }
 
-<<<<<<< HEAD
-      /// Get FFT object by reference.
-      FFT<D>& fft()
-      {
-         // UTIL_ASSERT(fftPtr_);  
-         return *fftPtr_; 
-      }
-
-=======
->>>>>>> e371f617
       /// Get group name string by const reference.
       std::string const & groupName() const
-      {  return *groupNamePtr_; }
-
-<<<<<<< HEAD
+      {  
+         UTIL_ASSERT(fftPtr_);  
+         return *groupNamePtr_; 
+      }
+
       /// Get Basis by const reference.
-=======
-      /// Get Basis by reference.
->>>>>>> e371f617
       Basis<D> const & basis() const
       {
          UTIL_ASSERT(basisPtr_);  

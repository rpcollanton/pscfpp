/*! \page install_require_page 2.1 System Requirements

\ref install_page (Prev) &nbsp; &nbsp; &nbsp; &nbsp; 
\ref install_source_page (Next) 
<BR>

PSCF is designed to be compiled and run in a unix-like environment. 
The package has been compiled and used on systems running either linux 
or a recent version of Mac OS X operating systems.  Compilation is 
controlled by a system of unix makefiles. In order to compile on a
MacIntosh computer running Mac OS X, the computer must first be configured 
for development by installing both the XCode integrated development 
environment and the command line tools for XCode. 

PSCF is distributed only as source code, and must be compiled by the 
user.  All source code that is designed to run on a conventional CPU 
is written in ANSI 2011 C++ language standard.  Code that is written 
for an NVIDIA graphics processing unit (GPU) is written in a CUDA.

\section require_overview_section Overview 

The PSCF package provides several programs that are designed to run 
on conventional CPUs on a desktop, laptop or cluster, and others
that are designed to also use an NVIDIA GPU. We distinguish these
in what follows by referring to CPU programs and GPU-enabled programs

In order to compile all of the CPU programs in the PSCF package, 
the system on which the code is compiled must have:

   - a ``git" version control client
   - a C++ compiler
   - a python interpreter
   - the GNU Scientific Library (GSL)
   - the FFTW fast Fourier transform library.

A git client is needed to obtain (clone) the source code, which is 
maintained in a git repository on the github.com server. A python 
interpreter is needed during compilation (but not during execution) 
because the build system that compiles the PSCF source codes uses 
a few python scripts that are provided with the package. The GNU
scientific library is used by several programs within the package 
for linear algebra operations. The FFTW Fast Fourier transform 
library is used by the CPU version of the pseudo-spectral algorithm 
for periodic microstructures.

In order compile GPU-enabled programs, the system must also have:

   - An NVidia graphics card
   - A CUDA compiler
   - the CUFFT GPU-accelerated fast Fourier transform library.

The CUFFT library is provided with recent versions of the CUDA 
development environment. 

\section require_git_section Git client

The source code for the C++/CUDA version of PSCF is hosted on the 
github server, at <a href=http://github.com>github</a>, as project 
dmorse/pscfpp. The older fortran PSCF program is maintained in a 
separate github repository, as project dmorse/pscf.  The source 
code of the new version may be obtained by using a git version 
control manager to clone the public 
<a href=https://github.com/dmorse/pscfpp>git repository</a>. 
To do this, a git client must be installed on your computer.

Before attempting to use git to clone the source code, you can check 
whether a git client is installed on your machine by entering 
\code
> which git
\endcode 
from the unix command line. If git is installed, this should return 
a valid path, such as "/usr/bin/git".  If this command does not 
return a valid path, you will need to install or enable a git 
client before proceeding.

Instructions for installing git on different platforms are given in the 
documentation on the <a href=http://git-scm.com>git web page</a>, in 
chapter 1.5 of the Pro Git book by Scott Chacon.  If you are using linux, 
and git is not already installed, you should use the preferred package 
manager on your linux distribution to install a git client.  If you are 
using a Macintosh, a client should be installed as a component of the 
XCode app and command line tools, which are needed for other purposes.  

\section install_require_python Python 

Similarly, one can check if a python interpreter is accessible by checking
if the command
\code
  \> which python
\endcode
returns a non-empty path.

\section install_require_compiler_serial C++ compiler 

By default, the PSCF build system invokes a C++ compiler using the
the compiler commnd name "g++". On linux systems, this command normally
invokes the gnu compiler collection (gcc) C++ compiler. On a MacIntosh
running Mac OS X that is set up for C++ developent (see above), the "g++" 
command is normally a link to the clang compiler, which is the default 
compiler for the XCode development environment. The clang compiler 
accepts almost all the same command line options as the gnu compiler, 
and thus functions as a drop-in replacement for the gnu C++ compiler.  

It is possible to instead configure the build system during the initial 
setup process so as to use different compiler for C++ files.  When the 
gcc or clang compiler is not used for compilation, however, the PSCF 
build system will still invoke the "g++" command to use the g++ compiler 
to analyse dependencies among source files. The PSCF build system thus 
always requires that the "g++" command be available on the build system.

One can check if the command "g++" exists by entering
\code
  \> which g++ 
\endcode 
from a terminal command line. If the "which" utility returns a nonempty 
path, such as /usr/bin/g++, then the command "g++" exists.

The name of the command used to invoke the compiler when compiling
C++ files and the options passed to the compiler can be changed by 
modifying a compiler setup file that is read during initial setup 
of the build system. The setup process is described in more detail 
\ref install_setup_page "here".

\section install_require_compiler_cuda CUDA compiler

To compile the GPU-accelerated program, the system must also have an
appropriate NVIDIA GPU and a CUDA development package installed. The
NVIDIA NVCC C++/CUDA compiler is designed to integrate with the GNU
g++ compiler, so we recommend using the GNU compiler to compile C++
source files if you are planning to compile CUDA code for use on the 
same machine.

\section install_require_module Software modules (linux clusters)

On any multi-user linux cluster that is set up for use in computational 
research, at least one MPI library should already be installed. At the 
University of Minnesota, PSCF is often run on a cluster provided by 
the Minnesota Supercomputer Institute (MSI). Clusters at MSI allow the 
users to choose from among several different choices of MPI library and 
compiler.

The computer clusters at MSI, like many similar clusters, use the linux 
"module" command to allow users to load particular software packages, 
including particular choices of compiler and MPI library. The "module" 
command is the user interface to the "Modules" package, which is a system 
for automating changes in a users unix shell environment that are required 
in order to use particular software packages. 
The command
\code
  > module avail
\endcode
should give a listing of all software modules available for use on a 
particular system. The syntax for the command to load a particular module 
is
\code
 > module load  module-name
\endcode
where module-name represents the name of a particular software module, as 
listed by the "module avail" command.

<<<<<<< HEAD
On the mesabi cluster at MSI, we currently normally set up the compilation 
environment by invoking
\code
 > module load fftw/3.3.6-double-gnu-7.2.0
=======
On the mesabi cluster at MSI, we normally set up the compilation 
environment by invoking
\code
 > module unload ompi
 > module load fftw/3.3.6-double-ompi-3.1.2-gnu-5.4.0.CentOS7
>>>>>>> f242b45c
 > module load cuda
\endcode
before compiling PSCF. These commands can entered either from the command
line or from the users .bashrc or .profile script.

<BR>
\ref install_page (Prev) &nbsp; &nbsp; &nbsp; &nbsp; 
\ref install_page (Up) &nbsp; &nbsp; &nbsp; &nbsp; 
\ref install_source_page (Next) 

*/<|MERGE_RESOLUTION|>--- conflicted
+++ resolved
@@ -158,22 +158,19 @@
 where module-name represents the name of a particular software module, as 
 listed by the "module avail" command.
 
-<<<<<<< HEAD
 On the mesabi cluster at MSI, we currently normally set up the compilation 
 environment by invoking
 \code
  > module load fftw/3.3.6-double-gnu-7.2.0
-=======
-On the mesabi cluster at MSI, we normally set up the compilation 
-environment by invoking
-\code
- > module unload ompi
- > module load fftw/3.3.6-double-ompi-3.1.2-gnu-5.4.0.CentOS7
->>>>>>> f242b45c
  > module load cuda
 \endcode
-before compiling PSCF. These commands can entered either from the command
-line or from the users .bashrc or .profile script.
+before compiling PSCF. We use a version of fftw that was compiled with
+gcc version 7.2.0, rather than then most recent version, because the 
+current version of CUDA (v10.) isn't compatible with gcc versions with 
+primary version number greater than 7. These module load commands can 
+be entered either from the command line after loggin in entered 
+automatically on login by adding them to the users .bashrc or .profile 
+script.
 
 <BR>
 \ref install_page (Prev) &nbsp; &nbsp; &nbsp; &nbsp; 
